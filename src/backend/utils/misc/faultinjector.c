--- conflicted
+++ resolved
@@ -287,15 +287,12 @@
 		/* inject fault when create cdb dispatch result object, set out of memory */
 	_("worker_manager_submit_job"),
 		/* inject fault when worker manager submit job , set error*/
-<<<<<<< HEAD
-=======
 	_("fail_qe_after_connection"),
 		/* inject fault after connecting to QD, sleep to wait QE fail */
 	_("fail_qe_when_do_query"),
 		/* inject fault when QE actually working, set error */
 	_("fail_qe_when_begin_parquet_scan"),
 		/* inject fault when begin scan parquet table, set error */
->>>>>>> c2c94cee
 /*	_("make_dispatch_thread"),
 		 inject fault when initialing memory structure for dispatcher thread*/
 	_("before_dispatch"),
@@ -1086,10 +1083,7 @@
 		case ConnectionFailAfterGangCreation:
 		case CreateCdbDispathResultObject:
 		case WorkerManagerSubmitJob:
-<<<<<<< HEAD
-=======
 		case FaillQeAfterConnection:
->>>>>>> c2c94cee
 
 			/* These faults are designed for master. */
 			if(!AmIMaster())

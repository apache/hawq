/*
 * Licensed to the Apache Software Foundation (ASF) under one
 * or more contributor license agreements.  See the NOTICE file
 * distributed with this work for additional information
 * regarding copyright ownership.  The ASF licenses this file
 * to you under the Apache License, Version 2.0 (the
 * "License"); you may not use this file except in compliance
 * with the License.  You may obtain a copy of the License at
 * 
 *   http://www.apache.org/licenses/LICENSE-2.0
 * 
 * Unless required by applicable law or agreed to in writing,
 * software distributed under the License is distributed on an
 * "AS IS" BASIS, WITHOUT WARRANTIES OR CONDITIONS OF ANY
 * KIND, either express or implied.  See the License for the
 * specific language governing permissions and limitations
 * under the License.
 */

#include <stdarg.h>
#include <stddef.h>
#include <setjmp.h>
#include "cmockery.h"

#include "c.h"
#include "../pxffilters.c"

void run__scalar_const_to_str(Const* input, StringInfo result, char* expected);
void run__scalar_const_to_str__negative(Const* input, StringInfo result, char* value);
void run__list_const_to_str(Const* input, StringInfo result, char* expected);
void run__list_const_to_str__negative(Const* input, StringInfo result, int len, Datum *dats);

void
test__supported_filter_type(void **state)
{
	Oid oids[] =
	{
		INT2OID,
		INT4OID,
		INT8OID,
		FLOAT4OID,
		FLOAT8OID,
		NUMERICOID,
		TEXTOID,
		VARCHAROID,
		BPCHAROID,
		CHAROID,
		BOOLOID,
		DATEOID,
		CIRCLEOID /* unsupported type */
	};

	int array_size = sizeof(oids) / sizeof(oids[0]);
	bool result = false;
	int i = 0;

	/* supported types */
	for (; i < array_size-1; ++i)
	{
		result = supported_filter_type(oids[i]);
		assert_true(result);
	}
	/* unsupported type */
	result = supported_filter_type(oids[i]);
	assert_false(result);

	/* go over pxf_supported_types array */
	int nargs = sizeof(pxf_supported_types) / sizeof(Oid);
<<<<<<< HEAD
	assert_int_equal(nargs, 19);
=======
	assert_int_equal(nargs, 13);
>>>>>>> 2a0dd7dd
	for (i = 0; i < nargs; ++i)
	{
		assert_true(supported_filter_type(pxf_supported_types[i]));
	}

}

void
test__supported_operator_type_op_expr(void **state)
{
	Oid operator_oids[13][2] = {
			{ Int2EqualOperator, PXFOP_EQ },
			{ 95, PXFOP_LT },
			{ 520, PXFOP_GT },
			{ 522, PXFOP_LE },
			{ 524, PXFOP_GE },
			{ 519, PXFOP_NE },
			{ Int4EqualOperator, PXFOP_EQ },
			{ 97, PXFOP_LT },
			{ 521, PXFOP_GT },
			{ 523, PXFOP_LE },
			{ 525, PXFOP_GE },
			{ 518, PXFOP_NE },
			{ InvalidOid, InvalidOid }
	};

	PxfFilterDesc *filter = (PxfFilterDesc*) palloc0(sizeof(PxfFilterDesc));

	int array_size = sizeof(operator_oids) / sizeof(operator_oids[0]);
	bool result = false;
	int i = 0;

	/* supported types */
	for (; i < array_size-1; ++i)
	{
		result = supported_operator_type_op_expr(operator_oids[i][0], filter);
		assert_true(result);
		assert_true(operator_oids[i][1] == filter->op);
	}

	/* unsupported type */
	result = supported_operator_type_op_expr(operator_oids[i][0], filter);
	assert_false(result);

	/* go over pxf_supported_opr_op_expr array */
	int nargs = sizeof(pxf_supported_opr_op_expr) / sizeof(dbop_pxfop_map);
	assert_int_equal(nargs, 91);
	for (i = 0; i < nargs; ++i)
	{
		assert_true(supported_operator_type_op_expr(pxf_supported_opr_op_expr[i].dbop, filter));
		assert_true(pxf_supported_opr_op_expr[i].pxfop == filter->op);
	}

}

void
test__supported_operator_type_scalar_array_op_expr(void **state)
{
	Oid operator_oids[15][2] = {
			{Int2EqualOperator, PXFOP_IN},
			{Int4EqualOperator, PXFOP_IN},
			{Int8EqualOperator, PXFOP_IN},
			{TextEqualOperator, PXFOP_IN},
			{Int24EqualOperator, PXFOP_IN},
			{Int42EqualOperator, PXFOP_IN},
			{Int84EqualOperator, PXFOP_IN},
			{Int48EqualOperator, PXFOP_IN},
			{Int28EqualOperator, PXFOP_IN},
			{Int82EqualOperator, PXFOP_IN},
			{DateEqualOperator, PXFOP_IN},
			{Float8EqualOperator, PXFOP_IN},
			{1120 , PXFOP_IN},
			{BPCharEqualOperator, PXFOP_IN},
			{BooleanEqualOperator, PXFOP_IN},
	};

	PxfFilterDesc *filter = (PxfFilterDesc*) palloc0(sizeof(PxfFilterDesc));

	int array_size = sizeof(operator_oids) / sizeof(operator_oids[0]);
	bool result = false;
	int i = 0;

	/* supported types */
	for (; i < array_size-1; ++i)
	{
		result = supported_operator_type_scalar_array_op_expr(operator_oids[i][0], filter, true);
		assert_true(result);
		assert_true(operator_oids[i][1] == filter->op);
	}

	/* unsupported type */
	result = supported_operator_type_op_expr(InvalidOid, filter);
	assert_false(result);

	/* go over pxf_supported_opr_scalar_array_op_expr array */
	int nargs = sizeof(pxf_supported_opr_scalar_array_op_expr) / sizeof(dbop_pxfop_array_map);
	assert_int_equal(nargs, 15);
	for (i = 0; i < nargs; ++i)
	{
		assert_true(supported_operator_type_scalar_array_op_expr(pxf_supported_opr_op_expr[i].dbop, filter, pxf_supported_opr_scalar_array_op_expr[i].useOr));
		assert_true(pxf_supported_opr_scalar_array_op_expr[i].pxfop == filter->op);
	}

}

/*
 * const_value must be palloc'ed, it will be freed by scalar_const_to_str
 */
void
mock__scalar_const_to_str(Oid const_type, char* const_value)
{
	expect_value(getTypeOutputInfo, type, const_type);
	expect_any(getTypeOutputInfo, typOutput);
	expect_any(getTypeOutputInfo, typIsVarlena);
	will_return(getTypeOutputInfo, NULL);

	expect_any(OidOutputFunctionCall, functionId);
	expect_any(OidOutputFunctionCall, val);
	will_return(OidOutputFunctionCall, const_value);
}


/*
 * const_value must be palloc'ed, it will be freed by list_const_to_str
 */
void
mock__list_const_to_str(Oid const_type, int len, Datum *dats) {

	expect_any(pg_detoast_datum, datum);
	will_return(pg_detoast_datum, NULL);

	expect_any(deconstruct_array, array);
	expect_any(deconstruct_array, elmtype);
	expect_any(deconstruct_array, elmlen);
	expect_any(deconstruct_array, elmbyval);
	expect_any(deconstruct_array, elmalign);
	expect_any(deconstruct_array, elemsp);
	expect_any(deconstruct_array, nullsp);
	expect_any(deconstruct_array, nelemsp);
	will_return(deconstruct_array, NULL);
	will_assign_value(deconstruct_array, nelemsp, len);
	will_assign_value(deconstruct_array, elemsp, dats);

	if (const_type == TEXTARRAYOID)
	{
		for (int i = 0; i < len; i++)
		{
			expect_any(DirectFunctionCall1, func);
			expect_any(DirectFunctionCall1, arg1);
			will_return(DirectFunctionCall1, dats[i]);
		}
	}
}

void
verify__scalar_const_to_str(bool is_null, char* const_value, Oid const_type, char* expected)
{
	StringInfo result = makeStringInfo();
	char* value = NULL;
	Const* input = (Const*) palloc0(sizeof(Const));
	input->constisnull = is_null;
	input->consttype = const_type;

	/* need to prepare inner functions */
	if (!is_null)
	{
		value = strdup(const_value); /* will be free'd by scalar_const_to_str */

		mock__scalar_const_to_str(const_type, value);
	}

	/* no expected value means it's a negative test */
	if (expected)
	{
		run__scalar_const_to_str(input, result, expected);
	}
	else
	{
		run__scalar_const_to_str__negative(input, result, value);
		pfree(value); /* value was not freed by scalar_const_to_str b/c of failure */
	}

	pfree(result->data);
	pfree(result);
	pfree(input);
}

void
verify__list_const_to_str(Oid const_type, char* expected, int len, Datum *dats)
{
	StringInfo result = makeStringInfo();
	Const* input = (Const*) palloc0(sizeof(Const));
	input->constisnull = false;
	input->consttype = const_type;

	/* need to prepare inner functions */
	mock__list_const_to_str(const_type, len, dats);

	/* no expected value means it's a negative test */
	if (expected)
	{
		run__list_const_to_str(input, result, expected);
	}
	else
	{
		run__list_const_to_str__negative(input, result, len, dats);
	}

	pfree(result->data);
	pfree(result);
	pfree(input);
}

void
test__list_const_to_str__int(void **state) {

	Datum dats8[3] = {Int8GetDatum(1), Int8GetDatum(2), Int8GetDatum(3)};

	verify__list_const_to_str(INT2ARRAYOID, "s1d1s1d2s1d3", 3, dats8);

	Datum dats16[1] = {Int16GetDatum(42)};
	verify__list_const_to_str(INT4ARRAYOID, "s2d42", 1, dats16);

	Datum dats32[2] = {Int32GetDatum(11), Int32GetDatum(22)};
	verify__list_const_to_str(INT4ARRAYOID, "s2d11s2d22", 2, dats32);
}


void
test__list_const_to_str__boolean(void **state)
{
	Datum dats1[2] = {BoolGetDatum(true), BoolGetDatum(false)};
	verify__list_const_to_str(BOOLARRAYOID, "s4dtrues5dfalse", 2, dats1);

	Datum dats2[2] = {BoolGetDatum(false), BoolGetDatum(true)};
	verify__list_const_to_str(BOOLARRAYOID, "s5dfalses4dtrue", 2, dats2);

	Datum dats3[1] = {BoolGetDatum(true)};
	verify__list_const_to_str(BOOLARRAYOID, "s4dtrue", 1, dats3);

	Datum dats4[1] = {BoolGetDatum(false)};
	verify__list_const_to_str(BOOLARRAYOID, "s5dfalse", 1, dats4);
}

void
test__list_const_to_str__text(void **state)
{

	Datum dats1[2] = {CStringGetDatum("row1"), CStringGetDatum("row2")};
	verify__list_const_to_str(TEXTARRAYOID, "s4drow1s4drow2", 2, dats1);

	Datum dats2[3] = {CStringGetDatum("r,o,w,1"), CStringGetDatum("r'o'w2"), CStringGetDatum("r\"o\"w3")};
	verify__list_const_to_str(TEXTARRAYOID, "s7dr,o,w,1s6dr'o'w2s6dr\"o\"w3", 3, dats2);
}

void run__scalar_const_to_str(Const* input, StringInfo result, char* expected)
{
	scalar_const_to_str(input, result);
	assert_string_equal(result->data, expected);
}

void run__scalar_const_to_str__negative(Const* input, StringInfo result, char* value)
{

	StringInfo err_msg = makeStringInfo();
	appendStringInfo(err_msg,
			"internal error in pxffilters.c:scalar_const_to_str. "
			"Using unsupported data type (%d) (value %s)", input->consttype, value);

	/* Setting the test -- code omitted -- */
	PG_TRY();
	{
		/* This will throw a ereport(ERROR).*/
		scalar_const_to_str(input, result);
	}
	PG_CATCH();
	{
		CurrentMemoryContext = 1;
		ErrorData *edata = CopyErrorData();

		/* Validate the type of expected error */
		assert_true(edata->sqlerrcode == ERRCODE_INTERNAL_ERROR);
		assert_true(edata->elevel == ERROR);
		assert_string_equal(edata->message, err_msg->data);

		pfree(err_msg->data);
		pfree(err_msg);

		return;
	}
	PG_END_TRY();

	assert_true(false);
}



void run__list_const_to_str(Const* input, StringInfo result, char* expected)
{
	list_const_to_str(input, result);
	assert_string_equal(result->data, expected);
}

void run__list_const_to_str__negative(Const* input, StringInfo result, int len, Datum *dats)
{

	StringInfo err_msg = makeStringInfo();
	appendStringInfo(err_msg,
			"internal error in pxffilters.c:list_const_to_str. "
			"Using unsupported data type (%d) (len %d)", input->consttype, len);

	/* Setting the test -- code omitted -- */
	PG_TRY();
	{
		/* This will throw a ereport(ERROR).*/
		list_const_to_str(input, result);
	}
	PG_CATCH();
	{
		CurrentMemoryContext = 1;
		ErrorData *edata = CopyErrorData();

		/* Validate the type of expected error */
		assert_true(edata->sqlerrcode == ERRCODE_INTERNAL_ERROR);
		assert_true(edata->elevel == ERROR);
		assert_string_equal(edata->message, err_msg->data);

		pfree(err_msg->data);
		pfree(err_msg);

		return;
	}
	PG_END_TRY();

	assert_true(false);
}


void
test__scalar_const_to_str__null(void **state)
{
	verify__scalar_const_to_str(true, NULL, 1, NullConstValue);
}

void
test__scalar_const_to_str__int(void **state)
{
	verify__scalar_const_to_str(false, "1234", INT2OID, "1234");
	verify__scalar_const_to_str(false, "1234", INT4OID, "1234");
	verify__scalar_const_to_str(false, "1234", INT8OID, "1234");
	verify__scalar_const_to_str(false, "1.234", FLOAT4OID, "1.234");
	verify__scalar_const_to_str(false, "1.234", FLOAT8OID, "1.234");
	verify__scalar_const_to_str(false, "1234", NUMERICOID, "1234");
}

void
test__scalar_const_to_str__text(void **state)
{
	verify__scalar_const_to_str(false, "that", TEXTOID, "that");
	verify__scalar_const_to_str(false, "joke", VARCHAROID, "joke");
	verify__scalar_const_to_str(false, "isn't", BPCHAROID, "isn't");
	verify__scalar_const_to_str(false, "funny", CHAROID, "funny");
	verify__scalar_const_to_str(false, "anymore", BYTEAOID, "anymore");
	verify__scalar_const_to_str(false, "iamdate", DATEOID, "iamdate");
}

void
test__scalar_const_to_str__boolean(void **state)
{
	verify__scalar_const_to_str(false, "t", BOOLOID, "true");
	verify__scalar_const_to_str(false, "f", BOOLOID, "false");
}

void
test__scalar_const_to_str__NegativeCircle(void **state)
{
	verify__scalar_const_to_str(false, "<3,3,9>", CIRCLEOID, NULL);
}



void
test__opexpr_to_pxffilter__null(void **state)
{
	PxfFilterDesc *filter = (PxfFilterDesc*) palloc0(sizeof(PxfFilterDesc));
	OpExpr *expr = (OpExpr*) palloc0(sizeof(OpExpr));

	assert_false(opexpr_to_pxffilter(NULL, NULL));
	assert_false(opexpr_to_pxffilter(NULL, filter));
	assert_false(opexpr_to_pxffilter(expr, NULL));

	expr->args = NIL;
	assert_false(opexpr_to_pxffilter(expr, filter));

	pfree(filter);
	pfree(expr);
}

void
test__opexpr_to_pxffilter__unary_expr(void **state)
{
	PxfFilterDesc *filter = (PxfFilterDesc*) palloc0(sizeof(PxfFilterDesc));
	OpExpr *expr = (OpExpr*) palloc0(sizeof(OpExpr));
	Var *arg = (Var*) palloc0(sizeof(Var));
	arg->xpr.type = T_Var;

	assert_false(opexpr_to_pxffilter(NULL, NULL));
	assert_false(opexpr_to_pxffilter(NULL, filter));
	assert_false(opexpr_to_pxffilter(expr, NULL));

	expr->args = NIL;
	expr->args = lappend(expr->args, arg);
	assert_false(opexpr_to_pxffilter(expr, filter));

	pfree(arg);
	pfree(filter);
	pfree(expr);
}

void
compare_filters(PxfFilterDesc* result, PxfFilterDesc* expected)
{
	assert_int_equal(result->l.opcode, expected->l.opcode);
	assert_int_equal(result->l.attnum, expected->l.attnum);
	if (expected->l.conststr)
		assert_string_equal(result->l.conststr->data, expected->l.conststr->data);
	else
		assert_true(result->l.conststr == NULL);

	assert_true(result->r.opcode == expected->r.opcode);
	assert_int_equal(result->r.attnum, expected->r.attnum);
	if (expected->r.conststr)
		assert_string_equal(result->r.conststr->data, expected->r.conststr->data);
	else
		assert_true(result->r.conststr == NULL);

	assert_int_equal(result->op, expected->op);
}

PxfFilterDesc* build_filter(char lopcode, int lattnum, char* lconststr,
							 char ropcode, int rattnum, char* rconststr,
							 PxfOperatorCode op)
{
	PxfFilterDesc *filter = (PxfFilterDesc*) palloc0(sizeof(PxfFilterDesc));

	filter->l.opcode = lopcode;
	filter->l.attnum = lattnum;
	if (lconststr)
	{
		filter->l.conststr = makeStringInfo();
		appendStringInfoString(filter->l.conststr, lconststr);
	}

	filter->r.opcode = ropcode;
	filter->r.attnum = rattnum;
	if (rconststr)
	{
		filter->r.conststr = makeStringInfo();
		appendStringInfoString(filter->r.conststr, rconststr);
	}

	filter->op = op;

	return filter;
}

Var* build_var(Oid oid, int attno) {
	Var *arg_var = (Var*) palloc0(sizeof(Var));
	arg_var->xpr.type = T_Var;
	arg_var->vartype = oid;
	arg_var->varattno = attno;
	return arg_var;
}

Const* build_const(Oid oid, char* value)
{
	Const* arg_const = (Const*) palloc0(sizeof(Const));
	arg_const->xpr.type = T_Const;
	arg_const->constisnull = (value == NULL);
	arg_const->consttype = oid;
	if (value != NULL)
	{
		mock__scalar_const_to_str(oid, value);
	}

	return arg_const;
}

OpExpr* build_op_expr(void* left, void* right, int op)
{
	OpExpr *expr = (OpExpr*) palloc0(sizeof(OpExpr));
	expr->args = NIL;
	expr->args = lappend(expr->args, left);
	expr->args = lappend(expr->args, right);

	expr->opno = op;
	expr->xpr.type = T_OpExpr;
	return expr;
}

NullTest* build_null_expr(Expr* arg, NullTestType nullType)
{
	NullTest *expr = (NullTest*) palloc0(sizeof(NullTest));
	expr->nulltesttype = nullType;
	expr->arg = arg;

	expr->xpr.type = T_NullTest;
	return expr;
}

ExpressionItem* build_null_expression_item(int attnum, Oid attrtype, NullTestType nullType)
{
	ExpressionItem *expressionItem = (ExpressionItem*) palloc0(sizeof(ExpressionItem));
	Var *vararg = build_var(attrtype, attnum);
	OpExpr *operationExpression = build_null_expr(vararg, nullType);

	expressionItem->node = operationExpression;
	expressionItem->processed = false;
	expressionItem->parent = NULL;

	return expressionItem;
}

ExpressionItem* build_expression_item(int lattnum, Oid lattrtype, char* rconststr, Oid rattrtype, int op)
{
	ExpressionItem *expressionItem = (ExpressionItem*) palloc0(sizeof(ExpressionItem));
	Var *leftop = build_var(lattrtype, lattnum);
	Const *rightop = build_const(rattrtype, strdup(rconststr));
	OpExpr *operationExpression = build_op_expr(leftop, rightop, op);

	expressionItem->node = operationExpression;
	expressionItem->processed = false;
	expressionItem->parent = NULL;

	return expressionItem;
}

void run__opexpr_to_pxffilter__positive(Oid dbop, PxfOperatorCode expectedPxfOp)
{
	PxfFilterDesc *filter = (PxfFilterDesc*) palloc0(sizeof(PxfFilterDesc));
	Var *arg_var = build_var(INT2OID, 1);
	char* const_value = strdup("1984"); /* will be free'd by const_to_str */
	Const* arg_const = build_const(INT2OID, const_value);

	OpExpr *expr = build_op_expr(arg_var, arg_const, dbop);
	PxfFilterDesc* expected = build_filter(
			PXF_ATTR_CODE, 1, NULL,
			PXF_SCALAR_CONST_CODE, 0, "1984",
			expectedPxfOp);

	/* run test */
	assert_true(opexpr_to_pxffilter(expr, filter));

	compare_filters(filter, expected);

	pxf_free_filter(expected);
	pxf_free_filter(filter);

	list_free_deep(expr->args); /* free all args */
	pfree(expr);
}

void
test__opexpr_to_pxffilter__intGT(void **state)
{
	run__opexpr_to_pxffilter__positive(520 /* int2gt */, PXFOP_GT);
}

void
test__opexpr_to_pxffilter__allSupportedTypes(void **state)
{
	int nargs = sizeof(pxf_supported_opr_op_expr) / sizeof(dbop_pxfop_map);
	PxfOperatorCode pxfop = 0;
	Oid dbop = InvalidOid;

	for (int i = 0; i < nargs; ++i)
	{
		dbop = pxf_supported_opr_op_expr[i].dbop;
		pxfop = pxf_supported_opr_op_expr[i].pxfop;
		run__opexpr_to_pxffilter__positive(dbop, pxfop);
	}
}

/* NOTE: this test is not  a use case - when the query includes
 * 'is null' or 'is not null' the qualifier code is T_NullTest and not T_OpExpr */
void
test__opexpr_to_pxffilter__attributeEqualsNull(void **state)
{
	PxfFilterDesc *filter = (PxfFilterDesc*) palloc0(sizeof(PxfFilterDesc));
	Var *arg_var = build_var(INT2OID, 1);
	Const* arg_const = build_const(INT2OID, NULL);
	OpExpr *expr = build_op_expr(arg_var, arg_const, 94 /* int2eq */);

	PxfFilterDesc* expected = build_filter(
				PXF_ATTR_CODE, 1, NULL,
				PXF_SCALAR_CONST_CODE, 0, NullConstValue,
				PXFOP_EQ);

	/* run test */
	assert_true(opexpr_to_pxffilter(expr, filter));
	compare_filters(filter, expected);

	pxf_free_filter(filter);
	pxf_free_filter(expected);

	list_free_deep(expr->args); /* free all args */
	pfree(expr);
}

void
test__opexpr_to_pxffilter__attributeIsNull(void **state)
{
	PxfFilterDesc *filter = (PxfFilterDesc*) palloc0(sizeof(PxfFilterDesc));
	Var *arg_var = build_var(INT2OID, 1);
	NullTest *expr = build_null_expr(arg_var, IS_NULL);

	free(expr->arg);
	pfree(expr);
}

/*
 * Test for a query with different types.
 * Types pairing are not checked, it is covered by the
 * supported operations which are type specific.
 */
void
test__opexpr_to_pxffilter__differentTypes(void **state)
{
	PxfFilterDesc *filter = (PxfFilterDesc*) palloc0(sizeof(PxfFilterDesc));
	Var *arg_var = build_var(INT2OID, 3);
	char* const_value = strdup("13"); /* will be free'd by const_to_str */
	Const *arg_const = build_const(INT8OID, const_value);
	OpExpr *expr = build_op_expr(arg_const, arg_var, 1864 /* int28lt */);


	/* run test */
	assert_true(opexpr_to_pxffilter(expr, filter));
	PxfFilterDesc *expected = build_filter(
			PXF_SCALAR_CONST_CODE, 0, "13",
			PXF_ATTR_CODE, 3, NULL,
			PXFOP_LT);
	compare_filters(filter, expected);

	pxf_free_filter(filter);
	list_free_deep(expr->args); /* free all args */
	pfree(expr);
}

void
test__opexpr_to_pxffilter__unsupportedTypeCircle(void **state)
{
	PxfFilterDesc *filter = (PxfFilterDesc*) palloc0(sizeof(PxfFilterDesc));
	Var *arg_var = build_var(CIRCLEOID, 8);
	Const *arg_const = build_const(CIRCLEOID, NULL);
	OpExpr *expr = build_op_expr(arg_const, arg_var, 0 /* whatever */);

	/* run test */
	assert_false(opexpr_to_pxffilter(expr, filter));

	pxf_free_filter(filter);

	list_free_deep(expr->args); /* free all args */
	pfree(expr);
}

void
test__opexpr_to_pxffilter__twoVars(void **state)
{
	PxfFilterDesc *filter = (PxfFilterDesc*) palloc0(sizeof(PxfFilterDesc));
	Var *arg_var_left = build_var(INT4OID, 8);
	Var *arg_var_right = build_var(INT4OID, 9);
	OpExpr *expr = build_op_expr(arg_var_left, arg_var_right, 0 /* whatever */);

	/* run test */
	assert_false(opexpr_to_pxffilter(expr, filter));

	pxf_free_filter(filter);

	list_free_deep(expr->args); /* free all args */
	pfree(expr);
}

void
test__opexpr_to_pxffilter__unsupportedOpNot(void **state)
{
	PxfFilterDesc *filter = (PxfFilterDesc*) palloc0(sizeof(PxfFilterDesc));
	Var *arg_var = build_var(INT2OID, 3);
	Const *arg_const = build_const(INT2OID, NULL);
	OpExpr *expr = build_op_expr(arg_const, arg_var, 1877 /* int2not */);

	/* run test */
	assert_false(opexpr_to_pxffilter(expr, filter));

	pxf_free_filter(filter);

	list_free_deep(expr->args); /* free all args */
	pfree(expr);
}

void test__pxf_serialize_filter_list__oneFilter(void **state)
{
	List* expressionItems = NIL;

	ExpressionItem* filterExpressionItem = build_expression_item(1, TEXTOID, "1984", TEXTOID, TextEqualOperator);

	expressionItems = lappend(expressionItems, filterExpressionItem);

	char* result = pxf_serialize_filter_list(expressionItems);
	assert_string_equal(result, "a0c25s4d1984o5");

	pxf_free_expression_items_list(expressionItems, true);
	expressionItems = NIL;
	pfree(result);

}

void test__pxf_serialize_fillter_list__nullFilter(void **state)
{

	List* expressionItems = NIL;

	ExpressionItem* filterExpressionItem = build_null_expression_item(1, TEXTOID, IS_NULL);

	expressionItems = lappend(expressionItems, filterExpressionItem);

	char* result = pxf_serialize_filter_list(expressionItems);
	assert_string_equal(result, "a0o8");

	pxf_free_expression_items_list(expressionItems, true);
	expressionItems = NIL;
	pfree(result);

}

void
test__pxf_serialize_filter_list__manyFilters(void **state)
{
	char* result = NULL;
	List* expressionItems = NIL;

	ExpressionItem* expressionItem1 = build_expression_item(1, TEXTOID, "1984", TEXTOID, TextEqualOperator);
	ExpressionItem* expressionItem2 = build_expression_item(2, TEXTOID, "George Orwell", TEXTOID, TextEqualOperator);
	ExpressionItem* expressionItem3 = build_expression_item(3, TEXTOID, "Winston", TEXTOID, TextEqualOperator);
	ExpressionItem* expressionItem4 = build_expression_item(4, TEXTOID, "Eric-%", TEXTOID, 1209);
	ExpressionItem* expressionItem5 = build_expression_item(5, TEXTOID, "\"Ugly\" string with quotes", TEXTOID, TextEqualOperator);
	ExpressionItem* expressionItem6 = build_expression_item(6, TEXTOID, "", TEXTOID, TextEqualOperator);
	ExpressionItem* expressionItem7 = build_null_expression_item(7, TEXTOID, IS_NOT_NULL);

	expressionItems = lappend(expressionItems, expressionItem1);
	expressionItems = lappend(expressionItems, expressionItem2);
	expressionItems = lappend(expressionItems, expressionItem3);
	expressionItems = lappend(expressionItems, expressionItem4);
	expressionItems = lappend(expressionItems, expressionItem5);

	expressionItems = lappend(expressionItems, expressionItem6);
	expressionItems = lappend(expressionItems, expressionItem7);

	result = pxf_serialize_filter_list(expressionItems);
	assert_string_equal(result, "a0c25s4d1984o5a1c25s13dGeorge Orwello5a2c25s7dWinstono5a3c25s6dEric-%o7a4c25s25d\"Ugly\" string with quoteso5a5c25s0do5a6o9");
	pfree(result);

	int trivialExpressionItems = expressionItems->length;
	enrich_trivial_expression(expressionItems);

	assert_int_equal(expressionItems->length, 2*trivialExpressionItems - 1);

	pxf_free_expression_items_list(expressionItems, true);
	expressionItems = NIL;
}

int 
main(int argc, char* argv[]) 
{
	cmockery_parse_arguments(argc, argv);

	const UnitTest tests[] = {
			unit_test(test__supported_filter_type),
			unit_test(test__supported_operator_type_op_expr),
			unit_test(test__scalar_const_to_str__null),
			unit_test(test__scalar_const_to_str__int),
			unit_test(test__scalar_const_to_str__text),
			unit_test(test__scalar_const_to_str__boolean),
			unit_test(test__scalar_const_to_str__NegativeCircle),
			unit_test(test__list_const_to_str__int),
			unit_test(test__list_const_to_str__boolean),
			unit_test(test__list_const_to_str__text),
			unit_test(test__opexpr_to_pxffilter__null),
			unit_test(test__opexpr_to_pxffilter__unary_expr),
			unit_test(test__opexpr_to_pxffilter__intGT),
			unit_test(test__opexpr_to_pxffilter__allSupportedTypes),
			unit_test(test__opexpr_to_pxffilter__attributeEqualsNull),
			unit_test(test__opexpr_to_pxffilter__differentTypes),
			unit_test(test__opexpr_to_pxffilter__unsupportedTypeCircle),
			unit_test(test__opexpr_to_pxffilter__twoVars),
			unit_test(test__opexpr_to_pxffilter__unsupportedOpNot),
			unit_test(test__opexpr_to_pxffilter__attributeIsNull),
			unit_test(test__pxf_serialize_filter_list__oneFilter),
			unit_test(test__pxf_serialize_fillter_list__nullFilter),
			unit_test(test__pxf_serialize_filter_list__manyFilters)
	};
	return run_tests(tests);
}<|MERGE_RESOLUTION|>--- conflicted
+++ resolved
@@ -66,11 +66,7 @@
 
 	/* go over pxf_supported_types array */
 	int nargs = sizeof(pxf_supported_types) / sizeof(Oid);
-<<<<<<< HEAD
-	assert_int_equal(nargs, 19);
-=======
-	assert_int_equal(nargs, 13);
->>>>>>> 2a0dd7dd
+	assert_int_equal(nargs, 18);
 	for (i = 0; i < nargs; ++i)
 	{
 		assert_true(supported_filter_type(pxf_supported_types[i]));

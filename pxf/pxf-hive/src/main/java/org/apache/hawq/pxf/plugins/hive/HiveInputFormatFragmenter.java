--- conflicted
+++ resolved
@@ -55,14 +55,6 @@
  */
 public class HiveInputFormatFragmenter extends HiveDataFragmenter {
     private static final Log LOG = LogFactory.getLog(HiveInputFormatFragmenter.class);
-<<<<<<< HEAD
-=======
-    private static final int EXPECTED_NUM_OF_TOKS = 4;
-    public static final int TOK_SERDE = 0;
-    public static final int TOK_KEYS = 1;
-    public static final int TOK_FILTER_DONE = 2;
-    public static final int TOK_COL_TYPES = 3;
->>>>>>> aac8868f
 
     /** Defines the Hive input formats currently supported in pxf */
     public enum PXF_HIVE_INPUT_FORMATS {

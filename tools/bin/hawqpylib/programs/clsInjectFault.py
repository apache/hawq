#!/usr/bin/env python
# Licensed to the Apache Software Foundation (ASF) under one
# or more contributor license agreements.  See the NOTICE file
# distributed with this work for additional information
# regarding copyright ownership.  The ASF licenses this file
# to you under the Apache License, Version 2.0 (the
# "License"); you may not use this file except in compliance
# with the License.  You may obtain a copy of the License at
# 
#   http://www.apache.org/licenses/LICENSE-2.0
# 
# Unless required by applicable law or agreed to in writing,
# software distributed under the License is distributed on an
# "AS IS" BASIS, WITHOUT WARRANTIES OR CONDITIONS OF ANY
# KIND, either express or implied.  See the License for the
# specific language governing permissions and limitations
# under the License.

#
# Used to inject faults into the file replication code
#

#
# THIS IMPORT MUST COME FIRST
#
# import mainUtils FIRST to get python version check
from hawqpylib.mainUtils import *

from optparse import Option, OptionGroup, OptionParser, OptionValueError, SUPPRESS_USAGE

from gppylib.gpparseopts import OptParser, OptChecker
from gppylib.utils import toNonNoneString
from gppylib import gplog
from hawqpylib import hawqarray
from gppylib.commands import base
from gppylib.commands import unix
from gppylib.commands import gp
from gppylib.commands import pg
from gppylib.db import catalog
from gppylib.db import dbconn
from gppylib.system import configurationInterface, fileSystemInterface, osInterface
from gppylib import pgconf
from gppylib.testold.testUtils import testOutput
from gppylib.system.environment import GpMasterEnvironment

logger = gplog.get_default_logger()

#-------------------------------------------------------------------------
class HAWQInjectFaultProgram:
    #
    # Constructor:
    #
    # @param options the options as returned by the options parser
    #
    def __init__(self, options):
        self.options = options

    #
    # Build the fault transition message.  Fault options themselves will NOT be validated by the
    #   client -- the server will do that when we send the fault
    #
    def buildMessage(self) :

        # note that we don't validate these strings -- if they contain newlines
        # (and so mess up the transition protocol) then the server will error
        result = ["faultInject"]
        result.append(toNonNoneString(self.options.faultName))
        result.append(toNonNoneString(self.options.type))
        result.append(toNonNoneString(self.options.ddlStatement))
        result.append(toNonNoneString(self.options.databaseName))
        result.append(toNonNoneString(self.options.tableName))
        result.append(toNonNoneString(self.options.numOccurrences))
        result.append(toNonNoneString(self.options.sleepTimeSeconds))
        return '\n'.join(result)

    #
    # build a message that will get status of the fault
    #
    def buildGetStatusMessage(self) :
        # note that we don't validate this string then the server may error
        result = ["getFaultInjectStatus"]
        result.append(toNonNoneString(self.options.faultName))
        return '\n'.join(result)

    #
    # return True if the segment matches the given role, False otherwise
    #
    def isMatchingRole(self, role, hawqdb):
        hdbRole = hawqdb.getRole()
        if role == "master":
            return hdbRole == 'm'
        elif role == "standby":
            return hdbRole == 's'
        elif role == "primary":
            return hdbRole == 'p'
        else:
            raise ProgramArgumentValidationException("Invalid role specified: %s" % role)

    #
    # load the segments and filter to the ones we should target
    #
    def loadTargetSegments(self) :

        targetHost              = self.options.targetHost
        targetRole              = self.options.targetRole
        targetRegistrationOrder = self.options.targetRegistrationOrder

        if targetHost is None and targetRegistrationOrder is None:
            raise ProgramArgumentValidationException(\
                            "neither --host nor --registration_order is specified.  " \
                            "Exactly one should be specified.")
        if targetHost is not None and targetRegistrationOrder is not None:
            raise ProgramArgumentValidationException(\
                            "both --host and --registration_order are specified.  " \
                            "Exactly one should be specified.")
        if targetHost is not None and targetRole is None:
            raise ProgramArgumentValidationException(\
                            "--role is not specified when --host is specified.  " \
                            "Role is required when targeting a host.")
        if targetRegistrationOrder is not None and targetRole is not None:
            raise ProgramArgumentValidationException(\
                            "--role is specified when --registration_order is specified.  " \
                            "Role should not be specified when targeting a single registration_order.")

        #
        # load from master db
        #
        masterPort = self.options.masterPort
        if masterPort is None:
            gpEnv = GpMasterEnvironment(self.options.masterDataDirectory, False)
            masterPort = gpEnv.getMasterPort()
        conf = configurationInterface.getConfigurationProvider().initializeProvider(masterPort)
        hawqArray = conf.loadSystemConfig(useUtilityMode=True)
        hawqdbs = hawqArray.getDbList()
        
        #
        # prune gpArray according to filter settings
        #
        if targetHost is not None and targetHost != "ALL":
            hawqdbs = [hdb for hdb in hawqdbs if hdb.getHostName() == targetHost]

        if targetRegistrationOrder is not None:
            hawqdbs = gpArray.getDbList()
            regorder = int(targetRegistrationOrder)
            hawqdbs = [hdb for hdb in hawqdbs if hdb.getRegistrationOrder() == regorder]

        if targetRole is not None:
            hawqdbs = [hdb for hdb in hawqdbs if self.isMatchingRole(targetRole, hdb)]

        # only DOWN segments remaining?  Error out
        downhawqdbs = [hdb for hdb in hawqdbs if hdb.getStatus() != 'u']
        if len(downhawqdbs) > 0:
            downhawqdbStr = "\n     Down Segment: "
            raise ExceptionNoStackTraceNeeded(
                "Unable to inject fault.  At least one segment is marked as down in the database.%s%s" % 
                (downhawqdbStr, downhawqdbStr.join([str(downhdb) for downhdb in downhawqdbs])))

        print "### DEBUG: loadTargetSegments"
        print "### DEBUG: HAWQDBS "
        print hawqdbs
        return hawqdbs

    #
    # write string to a temporary file that will be deleted on completion
    #
    def writeToTempFile(self, str):
        inputFile = fileSystemInterface.getFileSystemProvider().createNamedTemporaryFile()
        inputFile.write(str)
        inputFile.flush()
        return inputFile

    def injectFaults(self, segments, messageText):

        inputFile = self.writeToTempFile(messageText)
        logger.info("Injecting fault on %d segment(s)", len(segments))
        testOutput("Injecting fault on %d segment(s)" % len(segments))

        # run the command in serial to each target
        for segment in segments :
            logger.info("Injecting fault on %s", segment)
            print "### DEBUG: injectFaults -> SendFilerepTransitionMessage inputFile.name = %s" % inputFile.name
            print "### DEBUG: injectFaults -> SendFilerepTransitionMessage segment.getPort = %s" % segment.getPort()
            print "### DEBUG: injectFaults -> SendFilerepTransitionMessage base.LOCAL = %s" % base.LOCAL
            print "### DEBUG: injectFaults -> SendFilerepTransitionMessage segment.getHostName = %s" % segment.getHostName()
            # if there is an error then an exception is raised by command execution
            cmd = gp.SendFilerepTransitionMessage("Fault Injector", inputFile.name, \
                                        segment.getPort(), base.LOCAL, segment.getHostName())
            
            print "### DEBUG: injectFaults -> Command = %s ###" % cmd
            print "### DEBUG: injectFaults -> SendFilerepTransitionMessage ###"
            cmd.run(validateAfter=False)

 
            print "### DEBUG: injectFaults -> Run ###"
            # validate ourselves
            if cmd.results.rc != 0:
                print "### DEBUG: injectFaults -> Injection Failed ###"
                raise ExceptionNoStackTraceNeeded("Injection Failed: %s" % cmd.results.stderr)
            elif self.options.type == "status":
                # server side prints nice success messages on status...so print it
                print "### DEBUG: injectFaults -> Report Status ###"
                str = cmd.results.stderr
                print "### DEBUG: injectFaults -> STDERROR = %s ###" % str
                if str.startswith("Success: "):
                    str = str.replace("Success: ", "", 1)
                logger.info("%s", str)
            
            print "### DEBUG: injectFaults -> END ###" 
        inputFile.close()

    def waitForFaults(self, segments, statusQueryText):
        inputFile = self.writeToTempFile(statusQueryText)
        segments = [seg for seg in segments]
        sleepTimeSec = 0.115610199
        sleepTimeMultipler = 1.5  # sleepTimeMultipler * sleepTimeMultipler^11 ~= 10

        logger.info("Awaiting fault on %d segment(s)", len(segments))
        while len(segments) > 0 :
            logger.info("Sleeping %.2f seconds " % sleepTimeSec)
            osInterface.getOsProvider().sleep(sleepTimeSec)

            segmentsForNextPass = []
            for segment in segments:
                logger.info("Checking for fault completion on %s", segment)
                cmd = gp.SendFilerepTransitionMessage.local("Fault Injector Status Check", inputFile.name, \
                                                            segment.getPort(), segment.getHostName())
                resultStr = cmd.results.stderr.strip()
                if resultStr == "Success: waitMore":
                    segmentsForNextPass.append(segment)
                elif resultStr != "Success: done":
                    raise Exception("Unexpected result from server %s" % resultStr)

            segments = segmentsForNextPass
            sleepTimeSec = sleepTimeSec if sleepTimeSec > 7 else sleepTimeSec * sleepTimeMultipler
        inputFile.close()

    def isSyncableFaultType(self):
        type = self.options.type
        return type != "reset" and type != "status"

    ######
    def run(self):

        if self.options.masterPort is not None and self.options.masterDataDirectory is not None:
            raise ProgramArgumentValidationException("both master port and master data directory options are specified;" \
                    " at most one should be specified, or specify none to use MASTER_DATA_DIRECTORY environment variable")

        print "### DEBUG: Build Message ###"
        messageText = self.buildMessage()
        print "### DEBUG: Load Target Segments ###"
        segments = self.loadTargetSegments()

        # inject, maybe wait
        print "### DEBUG: Inject Faults ###"
        self.injectFaults(segments, messageText)
        if self.isSyncableFaultType() :
            statusQueryText = self.buildGetStatusMessage()
            self.waitForFaults(segments, statusQueryText)

        logger.info("DONE")
        return 0  # success -- exit code 0!

    def cleanup(self):
        pass

    #-------------------------------------------------------------------------
    @staticmethod
    def createParser():
        description = ("""
        This utility is NOT SUPPORTED and is for internal-use only.

        Used to inject faults into the file replication code.
        """)

        help = ["""

        Return codes:
          0 - Fault injected
          non-zero: Error or invalid options
        """]

        parser = OptParser(option_class=OptChecker,
                    description='  '.join(description.split()),
                    version='%prog version $Revision$')
        parser.setHelp(help)

        addStandardLoggingAndHelpOptions(parser, False)

        # these options are used to determine the target segments
        addTo = OptionGroup(parser, 'Target Segment Options: ')
        parser.add_option_group(addTo)
        addTo.add_option('-r', '--role', dest="targetRole", type='string', metavar="<role>",
                         help="Role of segments to target: master, standby, primary")
        addTo.add_option("-s", "--registration_order", dest="targetRegistrationOrder", type="string", metavar="<registration_order>",
                         help="The segment registration_order on which fault should be set and triggered.")
        addTo.add_option("-H", "--host", dest="targetHost", type="string", metavar="<host>",
                         help="The hostname on which fault should be set and triggered; pass ALL to target all hosts")

        addTo = OptionGroup(parser, 'Master Connection Options')
        parser.add_option_group(addTo)

        addMasterDirectoryOptionForSingleClusterProgram(addTo)
        addTo.add_option("-p", "--master_port", dest="masterPort", type="int", default=None,
                         metavar="<masterPort>",
                         help="DEPRECATED, use MASTER_DATA_DIRECTORY environment variable or -d option.  " \
                         "The port number of the master database on localhost, " \
                         "used to fetch the segment configuration.")

        addTo = OptionGroup(parser, 'Client Polling Options: ')
        parser.add_option_group(addTo)
        addTo.add_option('-m', '--mode', dest="syncMode", type='string', default="async",
                         metavar="<syncMode>",
                         help="Synchronization mode : sync (client waits for fault to occur)" \
                         " or async (client only sets fault request on server)")

        # these options are used to build the message for the segments
        addTo = OptionGroup(parser, 'Fault Options: ')
        parser.add_option_group(addTo)
        addTo.add_option('-y', '--type', dest="type", type='string', metavar="<type>",
                         help="fault type: sleep (insert sleep), fault (report fault to postmaster and fts prober), " \
                  "fatal (inject FATAL error), panic (inject PANIC error), error (inject ERROR), " \
                  "infinite_loop, data_curruption (corrupt data in memory and persistent media), " \
                  "suspend (suspend execution), resume (resume execution that was suspended), " \
                  "skip (inject skip i.e. skip checkpoint), " \
                  "memory_full (all memory is consumed when injected), " \
                  "reset (remove fault injection), status (report fault injection status), " \
                  "panic_suppress (inject suppressed PANIC in critical section), " \
                  "segv (inject a SEGV), " \
                  "interrupt (inject an Interrupt) ")
        addTo.add_option("-z", "--sleep_time_s", dest="sleepTimeSeconds", type="int", default="10" ,
                            metavar="<sleepTime>",
                            help="For 'sleep' faults, the amount of time for the sleep.  Defaults to %default." \
                 "Min Max Range is [0, 7200 sec] ")
        addTo.add_option('-f', '--fault_name', dest="faultName", type='string', metavar="<name>",
                         help="fault name: " \
                  "postmaster (inject fault when new connection is accepted in postmaster), " \
                  "pg_control (inject fault when global/pg_control file is written), " \
                  "pg_xlog (inject fault when files in pg_xlog directory are written), " \
                  "start_prepare (inject fault during start prepare transaction), " \
                  "filerep_consumer (inject fault before data are processed, i.e. if mirror " \
                  "then before file operation is issued to file system, if primary " \
                  "then before mirror file operation is acknowledged to backend processes), " \
                  "filerep_consumer_verificaton (inject fault before ack verification data are processed on primary), " \
                  "filerep_change_tracking_compacting (inject fault when compacting change tracking log files), " \
                  "filerep_sender (inject fault before data are sent to network), " \
                  "filerep_receiver (inject fault after data are received from network), " \
                  "filerep_flush (inject fault before fsync is issued to file system), " \
                  "filerep_resync (inject fault while in resync when first relation is ready to be resynchronized), " \
                  "filerep_resync_in_progress (inject fault while resync is in progress), " \
                  "filerep_resync_worker (inject fault after write to mirror), " \
                  "filerep_resync_worker_read (inject fault before read required for resync), " \
                  "filerep_transition_to_resync (inject fault during transition to InResync before mirror re-create), " \
                  "filerep_transition_to_resync_mark_recreate (inject fault during transition to InResync before marking re-created), " \
                  "filerep_transition_to_resync_mark_completed (inject fault during transition to InResync before marking completed), " \
                  "filerep_transition_to_sync_begin (inject fault before transition to InSync begin), " \
                  "filerep_transition_to_sync (inject fault during transition to InSync), " \
                  "filerep_transition_to_sync_before_checkpoint (inject fault during transition to InSync before checkpoint is created), " \
                  "filerep_transition_to_sync_mark_completed (inject fault during transition to InSync before marking completed), " \
                  "filerep_transition_to_change_tracking (inject fault during transition to InChangeTracking), " \
                  "checkpoint (inject fault before checkpoint is taken), " \
                  "change_tracking_compacting_report (report if compacting is in progress), " \
                  "change_tracking_disable (inject fault before fsync to Change Tracking log files), " \
                  "transaction_abort_after_distributed_prepared (abort prepared transaction), " \
                  "transaction_commit_pass1_from_create_pending_to_created, " \
                  "transaction_commit_pass1_from_drop_in_memory_to_drop_pending, " \
                  "transaction_commit_pass1_from_aborting_create_needed_to_aborting_create, " \
                  "transaction_abort_pass1_from_create_pending_to_aborting_create, " \
                  "transaction_abort_pass1_from_aborting_create_needed_to_aborting_create, " \
                  "transaction_commit_pass2_from_drop_in_memory_to_drop_pending, " \
                  "transaction_commit_pass2_from_aborting_create_needed_to_aborting_create, " \
                  "transaction_abort_pass2_from_create_pending_to_aborting_create, " \
                  "transaction_abort_pass2_from_aborting_create_needed_to_aborting_create, " \
                  "finish_prepared_transaction_commit_pass1_from_create_pending_to_created, " \
                  "finish_prepared_transaction_commit_pass2_from_create_pending_to_created, " \
                  "finish_prepared_transaction_abort_pass1_from_create_pending_to_aborting_create, " \
                  "finish_prepared_transaction_abort_pass2_from_create_pending_to_aborting_create, " \
                  "finish_prepared_transaction_commit_pass1_from_drop_in_memory_to_drop_pending, " \
                  "finish_prepared_transaction_commit_pass2_from_drop_in_memory_to_drop_pending, " \
                  "finish_prepared_transaction_commit_pass1_aborting_create_needed, " \
                  "finish_prepared_transaction_commit_pass2_aborting_create_needed, " \
                  "finish_prepared_transaction_abort_pass1_aborting_create_needed, " \
                  "finish_prepared_transaction_abort_pass2_aborting_create_needed, " \
                  "twophase_transaction_commit_prepared (inject fault before transaction commit is inserted in xlog), " \
                  "twophase_transaction_abort_prepared (inject fault before transaction abort is inserted in xlog), " \
                  "dtm_broadcast_prepare (inject fault after prepare broadcast), " \
                  "dtm_broadcast_commit_prepared (inject fault after commit broadcast), " \
                  "dtm_broadcast_abort_prepared (inject fault after abort broadcast), " \
                  "dtm_xlog_distributed_commit (inject fault after distributed commit was inserted in xlog), " \
                  "fault_before_pending_delete_relation_entry (inject fault before putting pending delete relation entry, " \
                  "fault_before_pending_delete_database_entry (inject fault before putting pending delete database entry, " \
                  "fault_before_pending_delete_tablespace_entry (inject fault before putting pending delete tablespace entry, " \
                  "fault_before_pending_delete_filespace_entry (inject fault before putting pending delete filespace entry, " \
                  "dtm_init (inject fault before initializing dtm), " \
                  "end_prepare_two_phase_sleep (inject sleep after two phase file creation), " \
                  "segment_transition_request (inject fault after segment receives state transition request), " \
                  "segment_probe_response (inject fault after segment is probed by FTS), " \
                  "sync_persistent_table (inject fault to sync persistent table to disk), " \
                  "xlog_insert (inject fault to skip insert record into xlog), " \
                  "local_tm_record_transaction_commit (inject fault for local transactions after transaction commit is recorded and flushed in xlog ), " \
                  "malloc_failure (inject fault to simulate memory allocation failure), " \
                  "transaction_abort_failure (inject fault to simulate transaction abort failure), " \
                  "update_committed_eof_in_persistent_table (inject fault before committed EOF is updated in gp_persistent_relation_node for Append Only segment files), " \
                  "fault_during_exec_dynamic_table_scan (inject fault during scanning of a partition), " \
                  "internal_flush_error (inject an error during internal_flush), " \
                  "exec_simple_query_end_command (inject fault before EndCommand in exec_simple_query), " \
                  "multi_exec_hash_large_vmem (allocate large vmem using palloc inside MultiExecHash to attempt to exceed vmem limit), " \
                  "execsort_before_sorting (inject fault in nodeSort after receiving all tuples and before sorting), " \
                  "workfile_cleanup_set (inject fault in workfile manager cleanup set)" \
                  "execsort_mksort_mergeruns (inject fault in MKSort during the mergeruns phase), " \
                  "cdb_copy_start_after_dispatch (inject fault in cdbCopyStart after dispatch), " \
                  "fault_in_background_writer_main (inject fault in BackgroundWriterMain), " \
                  "exec_hashjoin_new_batch (inject fault before switching to a new batch in Hash Join), " \
                  "analyze_subxact_error (inject an error during analyze)," \
                  "opt_task_allocate_string_buffer (inject fault while allocating string buffer), " \
                  "runaway_cleanup (inject fault before starting the cleanup for a runaway query)" \
                  "connection_fail_after_gang_creation (inject fault after gang thread creation, set connection null)" \
				  "create_cdb_dispath_result_object (inject fault when create cdb dispatch result object, set out of memory)" \
                  "worker_manager_submit_job (inject fault when worker manager submit job , set error)" \
<<<<<<< HEAD
=======
				  "fail_qe_after_connection (inject fault after connecting to QD, sleep to wait QE fail)" \
				  "fail_qe_when_do_query (inject fault when QE actually working, set error)" \
				  "fail_qe_when_begin_parquet_scan (inject fault when begin scan parquet table, set error)"\
>>>>>>> c2c94cee
				  "all (affects all faults injected, used for 'status' and 'reset'), ")
        addTo.add_option("-c", "--ddl_statement", dest="ddlStatement", type="string",
                         metavar="ddlStatement",
                         help="The DDL statement on which fault should be set and triggered " \
                         "(i.e. create_database, drop_database, create_table, drop_table)")
        addTo.add_option("-D", "--database_name", dest="databaseName", type="string",
                         metavar="databaseName",
                         help="The database name on which fault should be set and triggered.")
        addTo.add_option("-t", "--table_name", dest="tableName", type="string",
                         metavar="tableName",
                         help="The table name on which fault should be set and triggered.")
        addTo.add_option("-o", "--occurrence", dest="numOccurrences", type="int", default=1,
                         metavar="numOccurrences",
                         help="The number of occurrence of the DDL statement with the database name " \
                         "and the table name before fault is triggered.  Defaults to %default. Max is 1000. " \
             "Fault is triggered always if set to '0'. ")
        parser.set_defaults()
        return parser

    @staticmethod
    def createProgram(options, args):
        if len(args) > 0 :
            raise ProgramArgumentValidationException(\
                            "too many arguments: only options may be specified")
        return HAWQInjectFaultProgram(options)<|MERGE_RESOLUTION|>--- conflicted
+++ resolved
@@ -416,12 +416,9 @@
                   "connection_fail_after_gang_creation (inject fault after gang thread creation, set connection null)" \
 				  "create_cdb_dispath_result_object (inject fault when create cdb dispatch result object, set out of memory)" \
                   "worker_manager_submit_job (inject fault when worker manager submit job , set error)" \
-<<<<<<< HEAD
-=======
 				  "fail_qe_after_connection (inject fault after connecting to QD, sleep to wait QE fail)" \
 				  "fail_qe_when_do_query (inject fault when QE actually working, set error)" \
 				  "fail_qe_when_begin_parquet_scan (inject fault when begin scan parquet table, set error)"\
->>>>>>> c2c94cee
 				  "all (affects all faults injected, used for 'status' and 'reset'), ")
         addTo.add_option("-c", "--ddl_statement", dest="ddlStatement", type="string",
                          metavar="ddlStatement",
